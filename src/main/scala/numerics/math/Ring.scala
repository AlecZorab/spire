package numerics.math

import scala.{specialized => spec}
import scala.math.{abs, ceil, floor}

trait Ring[@spec(Int,Long,Float,Double) A] extends Eq[A]
with ConvertableFrom[A] with ConvertableTo[A] {
  def abs(a:A):A
  def minus(a:A, b:A):A
  def negate(a:A):A
  def one:A
  def plus(a:A, b:A):A
  def pow(a:A, n:Int):A
  def times(a:A, b:A):A
  def zero:A

  def additive = new AdditiveMonoid[A]()(this)
  def multiplicative = new MultiplicativeMonoid[A]()(this)
}

final class RingOps[@spec(Int,Long,Float,Double) A](lhs:A)(implicit ev:Ring[A]) {
  def abs = ev.abs(lhs)
  def unary_- = ev.negate(lhs)

  def -(rhs:A) = ev.minus(lhs, rhs)
  def +(rhs:A) = ev.plus(lhs, rhs)
  def *(rhs:A) = ev.times(lhs, rhs)

  def pow(rhs:Int) = ev.pow(lhs, rhs)
  def **(rhs:Int) = ev.pow(lhs, rhs)
  def ~^(rhs:Int) = ev.pow(lhs, rhs)

  def toInt = ev.toInt(lhs)
  def toLong = ev.toLong(lhs)
  def toFloat = ev.toFloat(lhs)
  def toDouble = ev.toDouble(lhs)
  def toBigInt = ev.toBigInt(lhs)
  def toBigDecimal = ev.toBigDecimal(lhs)
}

object Ring {
  implicit object IntIsRing extends IntIsRing
  implicit object LongIsRing extends LongIsRing
  implicit object FloatIsRing extends FloatIsRing
  implicit object DoubleIsRing extends DoubleIsRing
  implicit object BigIntIsRing extends BigIntIsRing
  implicit object BigDecimalIsRing extends BigDecimalIsRing
  implicit object RationalIsRing extends RationalIsRing
<<<<<<< HEAD
  implicit def complexIsRing[A:Fractional:Exponential] = new ComplexIsRing
  implicit object RealIsRing extends RealIsRing
=======
  implicit def complexIsRing[A:Fractional] = new ComplexIsRingCls

  def apply[A](implicit r:Ring[A]):Ring[A] = r
>>>>>>> 47e32468
}

trait IntIsRing extends Ring[Int] with IntEq
with ConvertableFromInt with ConvertableToInt {
  def abs(a:Int): Int = scala.math.abs(a)
  def minus(a:Int, b:Int): Int = a - b
  def negate(a:Int): Int = -a
  def one: Int = 1
  def plus(a:Int, b:Int): Int = a + b
  def pow(a:Int, b:Int): Int = pow(a, b).toInt
  def times(a:Int, b:Int): Int = a * b
  def zero: Int = 0
}

trait LongIsRing extends Ring[Long] with LongEq
with ConvertableFromLong with ConvertableToLong {
  def abs(a:Long): Long = scala.math.abs(a)
  def minus(a:Long, b:Long): Long = a - b
  def negate(a:Long): Long = -a
  def one: Long = 1L
  def plus(a:Long, b:Long): Long = a + b
  def pow(a:Long, b:Int): Long = pow(a, b)
  def times(a:Long, b:Long): Long = a * b
  def zero: Long = 0L
}

trait FloatIsRing extends Ring[Float] with FloatEq
with ConvertableFromFloat with ConvertableToFloat {
  def abs(a:Float): Float = scala.math.abs(a)
  def minus(a:Float, b:Float): Float = a - b
  def negate(a:Float): Float = -a
  def one: Float = 1.0F
  def plus(a:Float, b:Float): Float = a + b
  def pow(a:Float, b:Int): Float = pow(a, b).toFloat
  def times(a:Float, b:Float): Float = a * b
  def zero: Float = 0.0F
}

trait DoubleIsRing extends Ring[Double] with DoubleEq
with ConvertableFromDouble with ConvertableToDouble {
  def abs(a:Double): Double = scala.math.abs(a)
  def minus(a:Double, b:Double): Double = a - b
  def negate(a:Double): Double = -a
  def one: Double = 1.0
  def plus(a:Double, b:Double): Double = a + b
  def pow(a:Double, b:Int): Double = pow(a, b)
  def times(a:Double, b:Double): Double = a * b
  def zero: Double = 0.0
}

trait BigIntIsRing extends Ring[BigInt] with BigIntEq
with ConvertableFromBigInt with ConvertableToBigInt {
  def abs(a:BigInt): BigInt = a.abs
  def minus(a:BigInt, b:BigInt): BigInt = a - b
  def negate(a:BigInt): BigInt = -a
  def one: BigInt = BigInt(1)
  def plus(a:BigInt, b:BigInt): BigInt = a + b
  def pow(a:BigInt, b:Int): BigInt = pow(a, b)
  def times(a:BigInt, b:BigInt): BigInt = a * b
  def zero: BigInt = BigInt(0)
}

trait BigDecimalIsRing extends Ring[BigDecimal] with BigDecimalEq
with ConvertableFromBigDecimal with ConvertableToBigDecimal {
  def abs(a:BigDecimal): BigDecimal = a.abs
  def minus(a:BigDecimal, b:BigDecimal): BigDecimal = a - b
  def negate(a:BigDecimal): BigDecimal = -a
  def one: BigDecimal = BigDecimal(1.0)
  def plus(a:BigDecimal, b:BigDecimal): BigDecimal = a + b
  def pow(a:BigDecimal, b:Int): BigDecimal = a.pow(b)
  def times(a:BigDecimal, b:BigDecimal): BigDecimal = a * b
  def zero: BigDecimal = BigDecimal(0.0)
}

trait RationalIsRing extends Ring[Rational] with RationalEq
with ConvertableFromRational with ConvertableToRational {
  def abs(a:Rational): Rational = a.abs
  def minus(a:Rational, b:Rational): Rational = a - b
  def negate(a:Rational): Rational = -a
  def one: Rational = Rational.one
  def plus(a:Rational, b:Rational): Rational = a + b
  def pow(a:Rational, b:Int): Rational = a.pow(b)
  def times(a:Rational, b:Rational): Rational = a * b
  def zero: Rational = Rational.zero
}

<<<<<<< HEAD
class ComplexIsRing[A](implicit val f:Fractional[A], val e:Exponential[A])
extends ComplexEq[A] with Ring[Complex[A]] with ConvertableFromComplex[A]
with ConvertableToComplex[A] {
  def abs(a:Complex[A]): Complex[A] = Complex(a.abs, f.zero)(f, e)
=======
trait ComplexIsRing[A] extends ComplexEq[A] with Ring[Complex[A]]
with ConvertableFromComplex[A] with ConvertableToComplex[A] {
  implicit val f:Fractional[A]
  def abs(a:Complex[A]): Complex[A] = Complex(a.abs, f.zero)(f)
>>>>>>> 47e32468
  def minus(a:Complex[A], b:Complex[A]): Complex[A] = a - b
  def negate(a:Complex[A]): Complex[A] = -a
  def one: Complex[A] = Complex.one(f, e)
  def plus(a:Complex[A], b:Complex[A]): Complex[A] = a + b
  def pow(a:Complex[A], b:Int):Complex[A] = a.pow(Complex(f.fromInt(b), f.zero))
  def times(a:Complex[A], b:Complex[A]): Complex[A] = a * b
<<<<<<< HEAD
  def zero: Complex[A] = Complex.zero(f, e)
}

trait RealIsRing extends Ring[Real] with RealEq
with ConvertableFromReal with ConvertableToReal {
  def abs(r: Real): Real = r.abs
  def minus(a: Real, b: Real): Real = a - b
  def negate(a: Real): Real = -a
  def one: Real = Real(1)
  def plus(a: Real, b: Real): Real = a + b
  def times(a: Real, b: Real): Real = a * b
  def zero: Real = Real(0)
}
=======
  def zero: Complex[A] = Complex.zero(f)
}

class ComplexIsRingCls[A](implicit val f:Fractional[A])
extends ComplexIsRing[A]
>>>>>>> 47e32468
<|MERGE_RESOLUTION|>--- conflicted
+++ resolved
@@ -46,14 +46,10 @@
   implicit object BigIntIsRing extends BigIntIsRing
   implicit object BigDecimalIsRing extends BigDecimalIsRing
   implicit object RationalIsRing extends RationalIsRing
-<<<<<<< HEAD
-  implicit def complexIsRing[A:Fractional:Exponential] = new ComplexIsRing
+  implicit def complexIsRing[A:Fractional:Exponential] = new ComplexIsRingCls
   implicit object RealIsRing extends RealIsRing
-=======
-  implicit def complexIsRing[A:Fractional] = new ComplexIsRingCls
 
   def apply[A](implicit r:Ring[A]):Ring[A] = r
->>>>>>> 47e32468
 }
 
 trait IntIsRing extends Ring[Int] with IntEq
@@ -140,24 +136,18 @@
   def zero: Rational = Rational.zero
 }
 
-<<<<<<< HEAD
-class ComplexIsRing[A](implicit val f:Fractional[A], val e:Exponential[A])
-extends ComplexEq[A] with Ring[Complex[A]] with ConvertableFromComplex[A]
-with ConvertableToComplex[A] {
-  def abs(a:Complex[A]): Complex[A] = Complex(a.abs, f.zero)(f, e)
-=======
 trait ComplexIsRing[A] extends ComplexEq[A] with Ring[Complex[A]]
 with ConvertableFromComplex[A] with ConvertableToComplex[A] {
   implicit val f:Fractional[A]
-  def abs(a:Complex[A]): Complex[A] = Complex(a.abs, f.zero)(f)
->>>>>>> 47e32468
+  implicit val e:Exponential[A]
+
+  def abs(a:Complex[A]): Complex[A] = Complex(a.abs, f.zero)(f, e)
   def minus(a:Complex[A], b:Complex[A]): Complex[A] = a - b
   def negate(a:Complex[A]): Complex[A] = -a
   def one: Complex[A] = Complex.one(f, e)
   def plus(a:Complex[A], b:Complex[A]): Complex[A] = a + b
   def pow(a:Complex[A], b:Int):Complex[A] = a.pow(Complex(f.fromInt(b), f.zero))
   def times(a:Complex[A], b:Complex[A]): Complex[A] = a * b
-<<<<<<< HEAD
   def zero: Complex[A] = Complex.zero(f, e)
 }
 
@@ -168,13 +158,10 @@
   def negate(a: Real): Real = -a
   def one: Real = Real(1)
   def plus(a: Real, b: Real): Real = a + b
+  def pow(a: Real, b: Int): Real = a pow b
   def times(a: Real, b: Real): Real = a * b
   def zero: Real = Real(0)
 }
-=======
-  def zero: Complex[A] = Complex.zero(f)
-}
 
-class ComplexIsRingCls[A](implicit val f:Fractional[A])
-extends ComplexIsRing[A]
->>>>>>> 47e32468
+class ComplexIsRingCls[A](implicit val f:Fractional[A], val e:Exponential[A])
+extends ComplexIsRing[A]