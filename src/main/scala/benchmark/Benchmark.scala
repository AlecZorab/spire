package benchmark

import scala.{specialized => spec}
import scala.util.Random
import Random._

import spire.math._
import spire.math.Implicits._
import fpf.MaybeDouble

import com.google.caliper.Runner 
import com.google.caliper.SimpleBenchmark
import com.google.caliper.Param

/**
 * Extend this to create an actual benchmarking class.
 */
trait MyBenchmark extends SimpleBenchmark {

  /**
   * Sugar for building arrays using a per-cell init function.
   */
  def init[A:Manifest](size:Int)(init: => A) = {
    val data = Array.ofDim[A](size)
    for (i <- 0 until size) data(i) = init
    data
  }

  /**
   * Sugar to run 'f' for 'reps' number of times.
   */
  def run(reps:Int)(f: => Unit) = for(i <- 0 until reps)(f)
}

/**
 * Extend this to create a main object which will run 'cls' (a benchmark).
 */
trait MyRunner {
  val cls:java.lang.Class[_ <: com.google.caliper.Benchmark]
  def main(args:Array[String]): Unit = Runner.main(cls, args:_*)
}

trait BenchmarkData extends MyBenchmark {
  //val size = 10 * 1000
  //val size = 100 * 1000
  val size = 1 * 1000 * 1000
  //val size = 4 * 1000 * 1000
  //val size = 20 * 1000 * 1000

  lazy val ints = init(size)(nextInt)
  lazy val longs = init(size)(nextLong)
  lazy val floats = init(size)(nextFloat)
  lazy val doubles = init(size)(nextDouble)
  lazy val maybeDoubles = init(size)(MaybeDouble(nextDouble))

  lazy val complexes = init(size)(Complex(nextDouble(), nextDouble()))
  lazy val fcomplexes = init(size)(FastComplex(nextFloat(), nextFloat()))
}

object AddBenchmarks extends MyRunner { val cls = classOf[AddBenchmarks] }
class AddBenchmarks extends MyBenchmark with BenchmarkData {
  def addGeneric[@spec(Int, Long, Float, Double) A:Ring](data:Array[A]):A = {
    var total = Ring[A].zero
    var i = 0
    val len = data.length
    while (i < len) { total = Ring[A].plus(total, data(i)); i += 1 }
    total
  }

  def addIntsDirect(data:Array[Int]):Int = {
    var total = 0
    var i = 0
    val len = data.length
    while (i < len) { total += data(i); i += 1 }
    total
  }

  def addLongsDirect(data:Array[Long]):Long = {
    var total = 0L
    var i = 0
    val len = data.length
    while (i < len) { total += data(i); i += 1 }
    total
  }

  def addFloatsDirect(data:Array[Float]):Float = {
    var total = 0.0F
    var i = 0
    val len = data.length
    while (i < len) { total += data(i); i += 1 }
    total
  }

  def addDoublesDirect(data:Array[Double]):Double = {
    var total = 0.0
    var i = 0
    val len = data.length
    while (i < len) { total += data(i); i += 1 }
    total
  }

  def addMaybeDoublesDirect(data: Array[MaybeDouble]): MaybeDouble = {
    var total = MaybeDouble(0.0)
    var i = 0
    val len = data.length
    while (i < len) { total += data(i); i += 1 }
    total
  }

  def addComplexesDirect(data:Array[Complex[Double]]):Complex[Double] = {
    var total = Complex.zero[Double]
    var i = 0
    val len = data.length
    while (i < len) { total += data(i); i += 1 }
    total
  }

  def addFastComplexes(data:Array[Long]):Long = {
    var total = FastComplex(0.0F, 0.0F)
    var i = 0
    val len = data.length
    while (i < len) { total = FastComplex.add(total, data(i)); i += 1 }
    total
  }

  def timeAddIntsDirect(reps:Int) = run(reps)(addIntsDirect(ints))
  def timeAddIntsGeneric(reps:Int) = run(reps)(addGeneric(ints))
  
  def timeAddLongsDirect(reps:Int) = run(reps)(addLongsDirect(longs))
  def timeAddLongsGeneric(reps:Int) = run(reps)(addGeneric(longs))
  
  def timeAddFloatsDirect(reps:Int) = run(reps)(addFloatsDirect(floats))
  def timeAddFloatsGeneric(reps:Int) = run(reps)(addGeneric(floats))
  
  def timeAddDoublesDirect(reps:Int) = run(reps)(addDoublesDirect(doubles))
  def timeAddDoublesGeneric(reps:Int) = run(reps)(addGeneric(doubles))
  def timeAddMaybeDoublesDirect(reps:Int) = run(reps)(addMaybeDoublesDirect(maybeDoubles))

  def timeAddComplexesDirect(reps:Int) = run(reps)(addComplexesDirect(complexes))
  def timeAddComplexesGeneric(reps:Int) = run(reps)(addGeneric(complexes))
  def timeAddFastComplexes(reps:Int) = run(reps)(addFastComplexes(fcomplexes))
}

object SortBenchmarks extends MyRunner { val cls = classOf[SortBenchmarks] }
class SortBenchmarks extends MyBenchmark with BenchmarkData {
  def quickSortInts(data:Array[Int]) = scala.util.Sorting.quickSort(data)
  def quickSortLongs(data:Array[Long]) = scala.util.Sorting.quickSort(data)
  def quickSortFloats(data:Array[Float]) = scala.util.Sorting.quickSort(data)
  def quickSortDoubles(data:Array[Double]) = scala.util.Sorting.quickSort(data)
  
  def mergeSortGeneric[@spec T:Order:Manifest](data:Array[T]) = Sorting.mergeSort(data)
  def quickSortGeneric[@spec T:Order:Manifest](data:Array[T]) = Sorting.quickSort(data)

  def timeQuicksortInts(reps:Int) = run(reps)(quickSortInts(ints.clone))
  def timeGenMergeSortInts(reps:Int) = run(reps)(mergeSortGeneric(ints.clone))
  def timeGenQuickSortInts(reps:Int) = run(reps)(quickSortGeneric(ints.clone))
  
  def timeQuicksortLongs(reps:Int) = run(reps)(quickSortLongs(longs.clone))
  def timeGenMergeSortLongs(reps:Int) = run(reps)(mergeSortGeneric(longs.clone))
  def timeGenQuickSortLongs(reps:Int) = run(reps)(quickSortGeneric(longs.clone))
  
  def timeQuicksortFloats(reps:Int) = run(reps)(quickSortFloats(floats.clone))
  def timeGenMergeSortFloats(reps:Int) = run(reps)(mergeSortGeneric(floats.clone))
  def timeGenQuickSortFloats(reps:Int) = run(reps)(quickSortGeneric(floats.clone))
  
  def timeQuicksortDoubles(reps:Int) = run(reps)(quickSortDoubles(doubles.clone))
  def timeGenMergeSortDoubles(reps:Int) = run(reps)(mergeSortGeneric(doubles.clone))
  def timeGenQuickSortDoubles(reps:Int) = run(reps)(quickSortGeneric(doubles.clone))
}

object GcdBenchmarks extends MyRunner { val cls = classOf[GcdBenchmarks] }
class GcdBenchmarks extends MyBenchmark with BenchmarkData {
  def sumEuclidGcds(data:Array[Long]):Long = {
    var total = 0L
    var i = 0
    val len = data.length - 1
    while (i < len) {
      total += spire.math.fun.euclidGcd(data(i), data(i + 1))
      i += 1
    }
    total
  }

  def sumBinaryGcds(data:Array[Long]):Long = {
    var total = 0L
    var i = 0
    val len = data.length - 1
    while (i < len) {
      total += spire.math.fun.euclidGcd(data(i), data(i + 1))
      i += 1
    }
    total
  }

  def timeSumEuclidGcds(reps:Int) = run(reps)(sumEuclidGcds(longs))
  def timeSumBinaryGcds(reps:Int) = run(reps)(sumBinaryGcds(longs))
}

<<<<<<< HEAD

object RationalBenchmarks extends MyRunner { val cls = classOf[RationalBenchmarks] }
class RationalBenchmarks extends MyBenchmark with BenchmarkData {
  @Param(Array("8", "16", "24", "32", "40", "48", "56", "64", "80", "96", "112", "128",
               "144", "160", "176", "192", "208", "224", "240", "256")) 
  var bits: Int = 0

  private var rats: Array[Rational] = _

  override protected def setUp() {
    rats = init(size)(Rational(BigInt(bits, Random), BigInt(bits, Random) + 1))
  }

  def sum(rats: Array[Rational]): Int = {
    var sign = 1
    var i = 0
    var len = rats.length - 1

    while (i < len) {
      sign *= (rats(i) + rats(i + 1)).signum
      i += 1
    }

    sign
  }

  def prod(rats: Array[Rational]): Int = {
    var sign = 1
    var i = 0
    var len = rats.length - 1

    while (i < len) {
      sign *= (rats(i) * rats(i + 1)).signum
      i += 1
    }

    sign
  }


  def timeRationalSum(reps: Int) = run(reps)(sum(rats))
  def timeRationalProd(reps: Int) = run(reps)(prod(rats))
=======
object RationalBenchmarks extends MyRunner { val cls = classOf[RationalBenchmarks] }
class RationalBenchmarks extends MyBenchmark with BenchmarkData {
  //override val size = 400 * 1000

  val longs2 = ints.map(n => n.toLong)
  val bigInts2 = ints.map(n => BigInt(n))

  def combineLongRationals1(data:Array[Long])(f:(Rational, Rational) => Rational):Long = {
    val one:Rational = LongRationals.build(1L, 1L)
    var count = 0
    var i = 0
    val len = data.length - 3
    while (i < len) {
      val r1:Rational = LongRationals.build(data(i), data(i + 1))
      val r2:Rational = LongRationals.build(data(i + 2), data(i + 3))
      val r3:Rational = f(r1, r2)
      if (r3 > one) count += 1
      i += 1
    }
    count
  }

  def combineBigRationals1(data:Array[BigInt])(f:(Rational, Rational) => Rational):Long = {
    val one:Rational = BigRationals.build(1L, 1L)
    var count = 0
    var i = 0
    val len = data.length - 3
    while (i < len) {
      val r1:Rational = BigRationals.build(data(i), data(i + 1))
      val r2:Rational = BigRationals.build(data(i + 2), data(i + 3))
      val r3:Rational = f(r1, r2)
      if (r3 > one) count += 1
      i += 1
    }
    count
  }

  def timeLongRatAddBases(reps:Int) = run(reps)(combineLongRationals1(longs2)(_ + _))
  def timeBigRatAddBases(reps:Int) = run(reps)(combineBigRationals1(bigInts2)(_ + _))
  def timeLongRatSubtractBases(reps:Int) = run(reps)(combineLongRationals1(longs2)(_ - _))
  def timeBigRatSubtractBases(reps:Int) = run(reps)(combineBigRationals1(bigInts2)(_ - _))
  def timeLongRatMultiplyBases(reps:Int) = run(reps)(combineLongRationals1(longs2)(_ * _))
  def timeBigRatMultiplyBases(reps:Int) = run(reps)(combineBigRationals1(bigInts2)(_ * _))
  def timeLongRatDivideBases(reps:Int) = run(reps)(combineLongRationals1(longs2)(_ / _))
  def timeBigRatDivideBases(reps:Int) = run(reps)(combineBigRationals1(bigInts2)(_ / _))

  def combineLongRationals2(data:Array[Long])(f:(Rational, Rational) => Rational):Long = {
    val one:Rational = LongRationals.build(1L, 1L)
    val denom = data(0)
    var count = 0
    var i = 0
    val len = data.length - 1
    while (i < len) {
      val r1:Rational = LongRationals.build(data(i), denom)
      val r2:Rational = LongRationals.build(data(i + 1), denom)
      val r3:Rational = f(r1, r2)
      if (r3 > one) count += 1
      i += 1
    }
    count
  }

  def combineBigRationals2(data:Array[BigInt])(f:(Rational, Rational) => Rational):Long = {
    val one:Rational = BigRationals.build(1L, 1L)
    val denom = data(0)
    var count = 0
    var i = 0
    val len = data.length - 1
    while (i < len) {
      val r1:Rational = BigRationals.build(data(i), denom)
      val r2:Rational = BigRationals.build(data(i + 1), denom)
      val r3:Rational = f(r1, r2)
      if (r3 > one) count += 1
      i += 1
    }
    count
  }

  def timeLongRatAddSameBase(reps:Int) = run(reps)(combineLongRationals2(longs2)(_ + _))
  def timeBigRatAddSameBase(reps:Int) = run(reps)(combineBigRationals2(bigInts2)(_ + _))
  def timeLongRatSubtractSameBase(reps:Int) = run(reps)(combineLongRationals2(longs2)(_ - _))
  def timeBigRatSubtractSameBase(reps:Int) = run(reps)(combineBigRationals2(bigInts2)(_ - _))
  def timeLongRatMultiplySameBase(reps:Int) = run(reps)(combineLongRationals2(longs2)(_ * _))
  def timeBigRatMultiplySameBase(reps:Int) = run(reps)(combineBigRationals2(bigInts2)(_ * _))
  def timeLongRatDivideSameBase(reps:Int) = run(reps)(combineLongRationals2(longs2)(_ / _))
  def timeBigRatDivideSameBase(reps:Int) = run(reps)(combineBigRationals2(bigInts2)(_ / _))

>>>>>>> b6f02a83
}<|MERGE_RESOLUTION|>--- conflicted
+++ resolved
@@ -196,8 +196,6 @@
   def timeSumBinaryGcds(reps:Int) = run(reps)(sumBinaryGcds(longs))
 }
 
-<<<<<<< HEAD
-
 object RationalBenchmarks extends MyRunner { val cls = classOf[RationalBenchmarks] }
 class RationalBenchmarks extends MyBenchmark with BenchmarkData {
   @Param(Array("8", "16", "24", "32", "40", "48", "56", "64", "80", "96", "112", "128",
@@ -239,10 +237,6 @@
 
   def timeRationalSum(reps: Int) = run(reps)(sum(rats))
   def timeRationalProd(reps: Int) = run(reps)(prod(rats))
-=======
-object RationalBenchmarks extends MyRunner { val cls = classOf[RationalBenchmarks] }
-class RationalBenchmarks extends MyBenchmark with BenchmarkData {
-  //override val size = 400 * 1000
 
   val longs2 = ints.map(n => n.toLong)
   val bigInts2 = ints.map(n => BigInt(n))
@@ -326,6 +320,4 @@
   def timeBigRatMultiplySameBase(reps:Int) = run(reps)(combineBigRationals2(bigInts2)(_ * _))
   def timeLongRatDivideSameBase(reps:Int) = run(reps)(combineLongRationals2(longs2)(_ / _))
   def timeBigRatDivideSameBase(reps:Int) = run(reps)(combineBigRationals2(bigInts2)(_ / _))
-
->>>>>>> b6f02a83
 }