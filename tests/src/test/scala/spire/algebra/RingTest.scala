package spire.algebra

import scala.reflect.ClassTag

// scalatest
import org.scalatest.FunSuite

// we need to disable our own === to avoid messing up ScalaTest.
import spire.math.{Rational, Complex, Jet, JetDim}
import spire.implicits.{eqOps => _, _}

// nice alias
import scala.{specialized => spec}

import java.math.MathContext

class RingTest extends FunSuite {

  /**
   * We use this function to avoid duplicating our tests for all the different
   * A's that we want to test. We expect the actual values to be:
   *
   *   a=-3  b=3  c=-9
   */
  def runWith[@spec A:Ring:ClassTag](cls:String)(a:A, b:A, c:A) {

    val m = implicitly[ClassTag[A]]

    //// the name to use for this A
    //val cls = m.typeArguments match {
    //  case Nil => m.erasure.getSimpleName
    //  case args => "%s[%s]" format (m.erasure.getSimpleName, args.mkString(","))
    //}

    // the name to use for this A
    //val cls = m.runtimeClass.getName

    // test runner which constructs a unique name for each test we run.
    def runTest(name:String)(f: => Unit) = test("%s:%s" format(cls, name))(f)

    // Ring[A]'s zero
    val z: A = Ring[A].zero

    // unary_-
    runTest("-(3)")(assert(-b === a))
    runTest("-(0)")(assert(-z === z))

    // +
    runTest("3 + 0")(assert(b + z === b))
    runTest("3 + (-3)")(assert(b + a === z))

    // -
    //implicit def fooby[B:Ring](b:B) = new AdditiveGroupOps[B](b)
    //runTest("3 - 0")(assert(additiveGroupOps(b).-(z) === b))
    val xyz: A = b - z
    runTest("3 - 0")(assert(b - z === b))
    runTest("3 - 3)")(assert(b - b === z))
    runTest("0 - 3)")(assert(z - b === a))

    // *
    runTest("3 * 0")(assert(b * z === z))
    runTest("3 * (-3)")(assert(b * a === c))

    runTest("fromInt(3)")(assert(Ring[A].fromInt(3) == b))

    runTest("3 pow 2")(assert((b pow 2) === -c))
  }

  implicit val mc: MathContext = MathContext.DECIMAL128
  implicit val jetDim = JetDim(7)

  // here's where we actually run all the tests, for each type we care about.
  runWith[Int]("Int")(-3, 3, -9)
  runWith[Long]("Long")(-3, 3, -9)
  runWith[Float]("Float")(-3, 3, -9)
  runWith[Double]("Double")(-3, 3, -9)
  runWith[BigInt]("BigInt")(-3, 3, -9)
  runWith[BigDecimal]("BigDecimal")(-3, 3, -9)
  runWith[Rational]("Rational")(-3, 3, -9)
  // commented out due to specialization bug
  runWith[Complex[Double]]("Complex[Double]")(-3, 3, -9)
  runWith[Complex[BigDecimal]]("Complex[BigDecimal]")(Complex(BigDecimal(-3), BigDecimal(0)),
                               Complex(BigDecimal(3), BigDecimal(0)),
                               Complex(BigDecimal(-9), BigDecimal(0)))
<<<<<<< HEAD
=======
  runWith[FPFilter[BigInt]]("FPFilter[BigInt]")(FPFilter[BigInt](-3), FPFilter[BigInt](3), FPFilter[BigInt](-9))
  runWith[Jet[Double]]("Jet[Double]")(Jet(-3), Jet(3), Jet(-9))
>>>>>>> 8ffcefa2


  {
    class XRing extends Ring[String] {
      def toX(n:Int) = if (n > 0) "x" * n else "-" + "x" * -n
      def fromX(s:String) = if (s.startsWith("-")) -(s.length - 1) else s.length

      private def unop(s:String)(f:Int => Int):String = toX(f(fromX(s)))
      private def binop(s1:String, s2:String)(f:(Int, Int) => Int):String = toX(f(fromX(s1), fromX(s2)))

      def negate(a:String) = unop(a)(-_)
      def one = "x"
      def plus(a:String, b:String) = binop(a, b)(_ + _)
      def times(a:String, b:String) = binop(a, b)(_ * _)
      def zero = ""
    }

    def x(n:Int) = xIsRing.fromInt(n)

    implicit object xIsRing extends XRing

    test("fromInt(-12)") { assert(xIsRing.fromInt(-12) === x(-12)) }
    test("fromInt(0)") { assert(xIsRing.fromInt(0) === x(0)) }
    test("fromInt(33)") { assert(xIsRing.fromInt(33) === x(33)) }

    test("2 ** 0") { assert(x(2) ** 0 === x(1)) }
    test("2 ** 1") { assert(x(2) ** 1 === x(2)) }
    test("2 ** 2") { assert(x(2) ** 2 === x(4)) }
    test("2 ** 3") { assert(x(2) ** 3 === x(8)) }
    test("2 ** 4") { assert(x(2) ** 4 === x(16)) }

    test("3 ** 0") { assert(x(3) ** 0 === x(1)) }
    test("3 ** 1") { assert(x(3) ** 1 === x(3)) }
    test("3 ** 2") { assert(x(3) ** 2 === x(9)) }
    test("3 ** 3") { assert(x(3) ** 3 === x(27)) }
    test("3 ** 4") { assert(x(3) ** 4 === x(81)) }
  }
}<|MERGE_RESOLUTION|>--- conflicted
+++ resolved
@@ -82,11 +82,7 @@
   runWith[Complex[BigDecimal]]("Complex[BigDecimal]")(Complex(BigDecimal(-3), BigDecimal(0)),
                                Complex(BigDecimal(3), BigDecimal(0)),
                                Complex(BigDecimal(-9), BigDecimal(0)))
-<<<<<<< HEAD
-=======
-  runWith[FPFilter[BigInt]]("FPFilter[BigInt]")(FPFilter[BigInt](-3), FPFilter[BigInt](3), FPFilter[BigInt](-9))
   runWith[Jet[Double]]("Jet[Double]")(Jet(-3), Jet(3), Jet(-9))
->>>>>>> 8ffcefa2
 
 
   {
